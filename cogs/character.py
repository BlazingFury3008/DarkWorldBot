--- conflicted
+++ resolved
@@ -74,12 +74,7 @@
                 f"There was an error: `{type(e).__name__}: {e}`", ephemeral=True
             )
 
-    
-    # -- Show Character -- #
-<<<<<<< HEAD
-=======
-
->>>>>>> 017308b3
+
     @character.command(name="show", description="Show one of your saved characters")
     @app_commands.describe(name="Pick the character to display")
     async def show(self, interaction: discord.Interaction, name: str):
@@ -259,7 +254,51 @@
             await interaction.followup.send("Done!")
         except Exception as e:
             await interaction.followup.send(f"Error occurred {e}")
-<<<<<<< HEAD
+                
+
+        
+
+
+    @character.command(name="reset", description="Weekly reset of characters")
+    async def reset_all(self, interaction: discord.Interaction):
+        await interaction.response.defer(ephemeral=True)
+
+        raw_roles = config.get("ROLES", "[]")
+        try:
+            allowed_roles = ast.literal_eval(raw_roles)  # safely parse into a list
+        except Exception:
+            allowed_roles = [r.strip() for r in raw_roles.split(",")]
+        user_roles = [r.name for r in getattr(interaction.user, "roles", [])]
+
+        logger.info(f"[RESET] Allowed roles: {allowed_roles}")
+        logger.info(f"[RESET] User {interaction.user} roles: {user_roles}")
+
+        # Check each comparison explicitly
+        match_found = False
+        for allowed in allowed_roles:
+            for user_role in user_roles:
+                logger.debug(f"[RESET] Comparing allowed '{allowed}' with user role '{user_role}'")
+                if allowed == user_role:
+                    logger.info(f"[RESET] Match found: '{allowed}'")
+                    match_found = True
+
+        if not match_found:
+            logger.warning(f"[RESET] User {interaction.user} has no matching roles.")
+            await interaction.followup.send("You do not have the correct role!", ephemeral=True)
+            return
+
+        logger.info(f"[RESET] User {interaction.user} passed role check.")
+        chars = get_all_characters()
+        try:
+            for char in chars:
+                c = Character(str_uuid=char["uuid"], user_id=char["user_id"], use_cache=True)
+                c.refetch_data()
+                c.reset_willpower()
+                c.save_parsed()
+                
+            await interaction.followup.send("Done!")
+        except Exception as e:
+            await interaction.followup.send(f"Error occurred {e}")
 
 
  # --- Adjust Blood ---
@@ -353,9 +392,4 @@
 
     @blood_logs.autocomplete("name")
     async def blood_logs_autocomplete(self, interaction: discord.Interaction, current: str):
-        return await self._character_name_autocomplete(interaction, current)
-=======
-                
-
-        
->>>>>>> 017308b3
+        return await self._character_name_autocomplete(interaction, current)